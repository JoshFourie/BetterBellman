--- conflicted
+++ resolved
@@ -24,10 +24,7 @@
         Ok(FourierField {a, b, c, worker})
     }
 
-<<<<<<< HEAD
-=======
     // The efficiency shortcut for building coefficients from the groth16 paper.
->>>>>>> d88eb82d
     pub fn fft_shortcut(self) ->  Result<AssignmentField<E>> {
         let mut a: _ = self.transform().into_coefficient();
         let new_len = a.len() - 1;
