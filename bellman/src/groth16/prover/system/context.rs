use std::sync::Arc;
use pairing::Engine;

use super::{Future, ParameterSource, AssignmentField, Result, source};

use crate::multiexp::{multiexp, FullDensity};
use crate::multicore::Worker;

pub struct Answer<E: Engine> {
    pub(super) a: E::G1,
    pub(super) b1: E::G1,
    pub(super) b2: E::G2
}

impl<E> Answer<E>
where
    E: Engine
{
<<<<<<< HEAD
    pub fn try_new<P: ParameterSource<E>>(
        worker: &Worker, 
        src: source::Answer<P,E>,
        input: AssignmentField<E>
    ) -> Result<Self> {
=======
    pub fn try_new<P>(worker: &Worker, src: source::Answer<P,E>, input: AssignmentField<E>) -> Result<Self> 
    where
        P: ParameterSource<E>
    {
>>>>>>> d88eb82d
        let a: E::G1 = multiexp(
            &worker,
            src.a_input_src,
            FullDensity,
            input.clone(),
        ).wait()?;

        let b1: E::G1 = multiexp(
            &worker,
            src.b1_input_src,
            src.b_input_density.clone(),
            input.clone(),
        ).wait()?;

        let b2: E::G2 = multiexp(
            &worker,
            src.b2_input_src,
            src.b_input_density,
            input
        ).wait()?;

        Ok(Answer { a, b1, b2 })
    }
}

pub struct Auxiliary<E: Engine> {
    pub(super) a: E::G1,
    pub(super) b1: E::G1,
    pub(super) b2: E::G2,  
}

impl<E> Auxiliary<E> 
where
    E: Engine
{
<<<<<<< HEAD
    pub fn try_new<P>(
        worker: &Worker,
        src: source::Auxiliary<P,E>,
        assignment: AssignmentField<E>
    ) -> Result<Self> 
=======
    pub fn try_new<P>(worker: &Worker, src: source::Auxiliary<P,E>, assignment: AssignmentField<E>) -> Result<Self> 
>>>>>>> d88eb82d
    where
        P: ParameterSource<E>
    {
        let a: _ = multiexp(
            &worker,
            src.a_aux_src,
            Arc::new(src.a_aux_density),
            assignment.clone(),
        ).wait()?;

        let b1: _ = multiexp(
            &worker,
            src.b1_aux_src,
            src.b_aux_density.clone(),
            assignment.clone(),
        ).wait()?;

        let b2 = multiexp(
            &worker, 
            src.b2_aux_src, 
            src.b_aux_density, 
            assignment
        ).wait()?;

        Ok(Auxiliary{ a, b1, b2 })
    }
}<|MERGE_RESOLUTION|>--- conflicted
+++ resolved
@@ -16,18 +16,10 @@
 where
     E: Engine
 {
-<<<<<<< HEAD
-    pub fn try_new<P: ParameterSource<E>>(
-        worker: &Worker, 
-        src: source::Answer<P,E>,
-        input: AssignmentField<E>
-    ) -> Result<Self> {
-=======
     pub fn try_new<P>(worker: &Worker, src: source::Answer<P,E>, input: AssignmentField<E>) -> Result<Self> 
     where
         P: ParameterSource<E>
     {
->>>>>>> d88eb82d
         let a: E::G1 = multiexp(
             &worker,
             src.a_input_src,
@@ -63,15 +55,7 @@
 where
     E: Engine
 {
-<<<<<<< HEAD
-    pub fn try_new<P>(
-        worker: &Worker,
-        src: source::Auxiliary<P,E>,
-        assignment: AssignmentField<E>
-    ) -> Result<Self> 
-=======
     pub fn try_new<P>(worker: &Worker, src: source::Auxiliary<P,E>, assignment: AssignmentField<E>) -> Result<Self> 
->>>>>>> d88eb82d
     where
         P: ParameterSource<E>
     {
